--- conflicted
+++ resolved
@@ -48,11 +48,7 @@
         /// <returns>The InputType provider instance.</returns>
         public BaseInputType Create(IHtmlInputElement input, String type)
         {
-<<<<<<< HEAD
-            var creator = default(Func<IHtmlInputElement, BaseInputType>);
-=======
             var creator = default(Creator);
->>>>>>> 6090d9b4
 
             if (String.IsNullOrEmpty(type))
             {
