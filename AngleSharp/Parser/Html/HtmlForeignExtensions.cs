--- conflicted
+++ resolved
@@ -1,11 +1,8 @@
 ﻿namespace AngleSharp.Parser.Html
 {
     using AngleSharp.Dom;
-<<<<<<< HEAD
-=======
     using AngleSharp.Dom.Mathml;
     using AngleSharp.Dom.Svg;
->>>>>>> 6090d9b4
     using AngleSharp.Extensions;
     using AngleSharp.Html;
     using System;
@@ -163,16 +160,12 @@
         /// <returns>The name with the correct capitalization.</returns>
         public static String AdjustToMathAttribute(this String attributeName)
         {
-<<<<<<< HEAD
-            return attributeName.Is("definitionurl") ? "definitionURL" : attributeName;
-=======
             if (attributeName.Is("definitionurl"))
             {
                 return "definitionURL";
             }
 
             return attributeName;
->>>>>>> 6090d9b4
         }
 
         /// <summary>
