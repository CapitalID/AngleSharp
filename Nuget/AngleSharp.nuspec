--- conflicted
+++ resolved
@@ -2,19 +2,6 @@
 <package>
   <metadata>
     <id>AngleSharp</id>
-<<<<<<< HEAD
-    <version>0.9.1</version>
-    <authors>Florian Rappl</authors>
-    <owners>Florian Rappl</owners>
-    <licenseUrl>http://opensource.org/licenses/BSD-3-Clause</licenseUrl>
-    <projectUrl>http://github.com/AngleSharp/AngleSharp</projectUrl>
-    <iconUrl>https://raw.github.com/AngleSharp/AngleSharp/master/logo.png</iconUrl>
-    <requireLicenseAcceptance>false</requireLicenseAcceptance>
-    <description>AngleSharp is the ultimate angle brackets parser library. It currently parses HTML5 and CSS3 to construct a DOM based on the official W3C specification.</description>
-    <releaseNotes>For all changes see: https://github.com/AngleSharp/AngleSharp/wiki/ChangeLog.</releaseNotes>
-    <copyright>Copyright 2015, AngleSharp.</copyright>
-    <tags>html html5 css css3 dom dom4 parser engine hypertext markup language query selector attributes linq angle bracket web internet text xml hyper</tags>
-=======
     <version>0.9.2</version>
     <authors>AngleSharp</authors>
     <owners>Florian Rappl</owners>
@@ -26,7 +13,6 @@
     <releaseNotes>For all changes see: https://github.com/AngleSharp/AngleSharp/wiki/ChangeLog.</releaseNotes>
     <copyright>Copyright 2015, AngleSharp.</copyright>
     <tags>html html5 css css3 xml dom dom4 parser engine hypertext markup language query selector attributes linq angle bracket web internet text headless browser</tags>
->>>>>>> 390f8b52
     <dependencies>
         <group targetFramework="portable-windows8+net45+windowsphone8+wpa">
         </group>
