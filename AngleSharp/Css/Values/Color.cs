--- conflicted
+++ resolved
@@ -117,15 +117,7 @@
         /// <returns>The CSS color value.</returns>
         public static Color FromRgba(Byte r, Byte g, Byte b, Single a)
         {
-<<<<<<< HEAD
-            _hashcode = 0;
-            _alpha = (Byte)Math.Max(Math.Min(Math.Ceiling(255 * a), 255), 0);
-            _red = r;
-            _blue = b;
-            _green = g;
-=======
             return new Color(r, g, b, Normalize(a));
->>>>>>> 6090d9b4
         }
 
         /// <summary>
@@ -192,28 +184,10 @@
         /// <returns>The CSS color value.</returns>
         public static Color FromHex(String color)
         {
-<<<<<<< HEAD
-            if (color.Length == 3)
-            {
-                var r = color[0].FromHex() * 17; // (1 + 16)
-                var g = color[1].FromHex() * 17;
-                var b = color[2].FromHex() * 17;
-=======
             int r = 0, g = 0, b = 0, a = 255;
->>>>>>> 6090d9b4
 
             switch (color.Length)
             {
-<<<<<<< HEAD
-                var r = 16 * color[0].FromHex() + color[1].FromHex();
-                var g = 16 * color[2].FromHex() + color[3].FromHex();
-                var b = 16 * color[4].FromHex() + color[5].FromHex();
-
-                return new Color((Byte)r, (Byte)g, (Byte)b);
-            }
-
-            return default(Color);
-=======
                 case 4:
                     a = 17 * color[3].FromHex();
                     goto case 3;
@@ -233,7 +207,6 @@
             }
 
             return new Color((Byte)r, (Byte)g, (Byte)b, (Byte)a);
->>>>>>> 6090d9b4
         }
 
         /// <summary>
@@ -245,35 +218,6 @@
         /// <returns>The status if the string can be converted.</returns>
         public static Boolean TryFromHex(String color, out Color value)
         {
-<<<<<<< HEAD
-            if (color.Length == 3)
-            {
-                if (color[0].IsHex() && color[1].IsHex() && color[2].IsHex())
-                {
-                    var r = color[0].FromHex() * 17; // (1 + 16)
-                    var g = color[1].FromHex() * 17;
-                    var b = color[2].FromHex() * 17;
-
-                    value = new Color((Byte)r, (Byte)g, (Byte)b);
-                    return true;
-                }
-            }
-            else if (color.Length == 6)
-            {
-                if (color[0].IsHex() && color[1].IsHex() && color[2].IsHex() &&
-                    color[3].IsHex() && color[4].IsHex() && color[5].IsHex())
-                {
-                    var r = 16 * color[0].FromHex() + color[1].FromHex();
-                    var g = 16 * color[2].FromHex() + color[3].FromHex();
-                    var b = 16 * color[4].FromHex() + color[5].FromHex();
-
-                    value = new Color((Byte)r, (Byte)g, (Byte)b);
-                    return true;
-                }
-            }
-
-            value = default(Color);
-=======
             if (color.Length == 6 || color.Length == 3 || color.Length == 8 || color.Length == 4)
             {
                 for (int i = 0; i < color.Length; i++)
@@ -288,7 +232,6 @@
 
             fail:
             value = new Color();
->>>>>>> 6090d9b4
             return false;
         }
 
@@ -344,18 +287,7 @@
         /// <returns>The CSS color.</returns>
         public static Color FromHsl(Single h, Single s, Single l)
         {
-<<<<<<< HEAD
-            const Single oneThird = 1f / 3f;
-
-            var m2 = l <= 0.5f ? (l * (s + 1f)) : (l + s - l * s);
-            var m1 = 2f * l - m2;
-            var r = (Byte)Math.Round(255 * HueToRgb(m1, m2, h + oneThird));
-            var g = (Byte)Math.Round(255 * HueToRgb(m1, m2, h));
-            var b = (Byte)Math.Round(255 * HueToRgb(m1, m2, h - oneThird));
-            return new Color(r, g, b);
-=======
             return FromHsla(h, s, l, 1f);
->>>>>>> 6090d9b4
         }
 
         /// <summary>
@@ -368,17 +300,10 @@
         /// <returns>The CSS color.</returns>
         public static Color FromHsla(Single h, Single s, Single l, Single alpha)
         {
-            const Single oneThird = 1f / 3f;
+            const Single third = 1f / 3f;
 
             var m2 = l <= 0.5f ? (l * (s + 1f)) : (l + s - l * s);
             var m1 = 2f * l - m2;
-<<<<<<< HEAD
-            var r = (Byte)Math.Round(255f * HueToRgb(m1, m2, h + oneThird));
-            var g = (Byte)Math.Round(255f * HueToRgb(m1, m2, h));
-            var b = (Byte)Math.Round(255f * HueToRgb(m1, m2, h - oneThird));
-            var a = (Byte)Math.Max(Math.Min(Math.Ceiling(255 * alpha), 255), 0);
-            return new Color(r, g, b, a);
-=======
             var r = Convert(HueToRgb(m1, m2, h + third));
             var g = Convert(HueToRgb(m1, m2, h));
             var b = Convert(HueToRgb(m1, m2, h - third));
@@ -440,7 +365,6 @@
             }
 
             return FromRgba(red, green, blue, alpha);
->>>>>>> 6090d9b4
         }
 
         #endregion
@@ -668,7 +592,7 @@
         {
             if (_alpha == 255)
             {
-                var arguments = String.Join(", ", new[]
+                var arguments = String.Join(", ", new []
                 {
                     R.ToString(format, formatProvider),
                     G.ToString(format, formatProvider),
@@ -678,7 +602,7 @@
             }
             else
             {
-                var arguments = String.Join(", ", new[]
+                var arguments = String.Join(", ", new []
                 {
                     R.ToString(format, formatProvider),
                     G.ToString(format, formatProvider),
