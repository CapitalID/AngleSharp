﻿namespace AngleSharp.Dom.Html
{
    using AngleSharp.Dom.Collections;
    using AngleSharp.Extensions;
    using AngleSharp.Html;
    using AngleSharp.Html.LinkRels;
    using System;

    /// <summary>
    /// Represents the HTML link element.
    /// </summary>
    sealed class HtmlLinkElement : HtmlElement, IHtmlLinkElement
    {
        #region Fields

        BaseLinkRelation _relation;
        TokenList _relList;
        SettableTokenList _sizes;
        IDownload _download;

        #endregion

        #region ctor

        /// <summary>
        /// Creates a new HTML link element.
        /// </summary>
        public HtmlLinkElement(Document owner, String prefix = null)
            : base(owner, Tags.Link, prefix, NodeFlags.Special | NodeFlags.SelfClosing)
        {
<<<<<<< HEAD
            RegisterAttributeObserver(AttributeNames.Rel, value =>
            {
                this.CancelTasks();
                _relation = null;

                if (value != null)
                {
                    this.CreateTask(async cancel =>
                    {
                        var document = Owner;
                        _relation = Factory.LinkRelations.Create(this, value);

                        if (_relation != null)
                        {
                            await TaskEx.Delay(1, cancel).ConfigureAwait(false);
                            var task = _relation.LoadAsync(document.Options, document.Loader, cancel);
                            await task.ContinueWith(m => this.FireLoadOrErrorEvent(m)).ConfigureAwait(false);
                            return true;
                        }

                        return false;
                    });
                }
            });
=======
            RegisterAttributeObserver(AttributeNames.Media, UpdateMedia);
            RegisterAttributeObserver(AttributeNames.Disabled, UpdateDisabled);
            RegisterAttributeObserver(AttributeNames.Href, UpdateSource);
>>>>>>> c4520bb3
        }

        #endregion

        #region Design properties

        /// <summary>
        /// Gets or sets if the link has been visited.
        /// </summary>
        internal Boolean IsVisited
        {
            get;
            set;
        }

        /// <summary>
        /// Gets or sets if the link is currently active.
        /// </summary>
        internal Boolean IsActive
        {
            get;
            set;
        }

        #endregion

        #region Properties

        /// <summary>
        /// Gets or sets the URI for the target resource.
        /// </summary>
        public String Href
        {
            get { return this.GetUrlAttribute(AttributeNames.Href); }
            set { this.SetOwnAttribute(AttributeNames.Href, value); }
        }

        /// <summary>
        /// Gets or sets the language code for the linked resource.
        /// </summary>
        public String TargetLanguage
        {
            get { return this.GetOwnAttribute(AttributeNames.HrefLang); }
            set { this.SetOwnAttribute(AttributeNames.HrefLang, value); }
        }

        /// <summary>
        /// Gets or sets the character encoding for the target resource.
        /// </summary>
        public String Charset
        {
            get { return this.GetOwnAttribute(AttributeNames.Charset); }
            set { this.SetOwnAttribute(AttributeNames.Charset, value); }
        }

        /// <summary>
        /// Gets or sets the forward relationship of the linked resource from the document to the resource.
        /// </summary>
        public String Relation
        {
            get { return this.GetOwnAttribute(AttributeNames.Rel); }
            set { this.SetOwnAttribute(AttributeNames.Rel, value); }
        }

        /// <summary>
        /// Gets the list of relations contained in the rel attribute.
        /// </summary>
        public ITokenList RelationList
        {
            get
            {
                if (_relList == null)
                {
                    _relList = new TokenList(this.GetOwnAttribute(AttributeNames.Rel));
                    CreateBindings(_relList, AttributeNames.Rel);
                }

                return _relList; 
            }
        }

        /// <summary>
        /// Gets the list of sizes defined in the sizes attribute.
        /// </summary>
        public ISettableTokenList Sizes
        {
            get
            {
                if (_sizes == null)
                {
                    _sizes = new SettableTokenList(this.GetOwnAttribute(AttributeNames.Sizes));
                    CreateBindings(_sizes, AttributeNames.Sizes);
                }

                return _sizes; 
            }
        }

        /// <summary>
        /// Gets or sets the reverse relationship of the linked resource from the document to the resource.
        /// </summary>
        public String Rev
        {
            get { return this.GetOwnAttribute(AttributeNames.Rev); }
            set { this.SetOwnAttribute(AttributeNames.Rev, value); }
        }

        /// <summary>
        /// Gets or sets if the stylesheet is enabled or disabled.
        /// </summary>
        public Boolean IsDisabled
        {
            get { return this.GetOwnAttribute(AttributeNames.Disabled).ToBoolean(); }
            set { this.SetOwnAttribute(AttributeNames.Disabled, value ? String.Empty : null); }
        }

        /// <summary>
        /// Gets or sets the name of the target frame to which the resource applies.
        /// </summary>
        public String Target
        {
            get { return this.GetOwnAttribute(AttributeNames.Target); }
            set { this.SetOwnAttribute(AttributeNames.Target, value); }
        }

        /// <summary>
        /// Gets or sets the use with one or more target media.
        /// </summary>
        public String Media
        {
            get { return this.GetOwnAttribute(AttributeNames.Media); }
            set { this.SetOwnAttribute(AttributeNames.Media, value); }
        }

        /// <summary>
        /// Gets or sets the content type of the style sheet language.
        /// </summary>
        public String Type
        {
            get { return this.GetOwnAttribute(AttributeNames.Type); }
            set { this.SetOwnAttribute(AttributeNames.Type, value); }
        }

        /// <summary>
        /// Gets the associated stylesheet.
        /// </summary>
        public IStyleSheet Sheet
        {
<<<<<<< HEAD
            get 
            { 
                var sheetRelation = _relation as StyleSheetLinkRelation;
                return sheetRelation != null ? sheetRelation.Sheet : null;
            }
        }

        /// <summary>
        /// Gets the associated import.
        /// </summary>
        public IDocument Import
        {
            get
            {
                var importRelation = _relation as ImportLinkRelation;
                return importRelation != null ? importRelation.Import : null;
            }
=======
            get { return _sheet; }
        }

        #endregion

        #region Helpers

        void UpdateMedia(String value)
        {
            if (_sheet != null)
            {
                _sheet.Media.MediaText = value;
            }
        }

        void UpdateDisabled(String value)
        {
            if (_sheet != null)
            {
                _sheet.IsDisabled = value != null;
            }
        }

        void UpdateSource(String value)
        {
            if (_download != null && !_download.IsCompleted)
            {
                _download.Cancel();
            }

            var document = Owner;

            if (!String.IsNullOrEmpty(value) && document != null)
            {
                var loader = document.Loader;

                if (loader != null)
                {
                    var request = this.CreateRequestFor(Url);
                    var download = loader.DownloadAsync(request);
                    var task = this.ProcessResponse(download, response =>
                    {
                        var type = Type ?? MimeTypes.Css;
                        var config = Owner.Options;
                        var engine = config.GetStyleEngine(type);

                        if (engine != null && RelationList.Contains(Keywords.StyleSheet))
                        {
                            var options = new StyleOptions
                            {
                                Element = this,
                                Title = Title,
                                IsDisabled = IsDisabled,
                                IsAlternate = RelationList.Contains(Keywords.Alternate),
                                Configuration = config
                            };

                            _sheet = engine.ParseStylesheet(response, options);
                        }
                    });
                    document.DelayLoad(task);
                    _download = download;
                }
            }
>>>>>>> c4520bb3
        }

        #endregion
    }
}<|MERGE_RESOLUTION|>--- conflicted
+++ resolved
@@ -16,7 +16,6 @@
         BaseLinkRelation _relation;
         TokenList _relList;
         SettableTokenList _sizes;
-        IDownload _download;
 
         #endregion
 
@@ -28,36 +27,9 @@
         public HtmlLinkElement(Document owner, String prefix = null)
             : base(owner, Tags.Link, prefix, NodeFlags.Special | NodeFlags.SelfClosing)
         {
-<<<<<<< HEAD
-            RegisterAttributeObserver(AttributeNames.Rel, value =>
-            {
-                this.CancelTasks();
-                _relation = null;
-
-                if (value != null)
-                {
-                    this.CreateTask(async cancel =>
-                    {
-                        var document = Owner;
-                        _relation = Factory.LinkRelations.Create(this, value);
-
-                        if (_relation != null)
-                        {
-                            await TaskEx.Delay(1, cancel).ConfigureAwait(false);
-                            var task = _relation.LoadAsync(document.Options, document.Loader, cancel);
-                            await task.ContinueWith(m => this.FireLoadOrErrorEvent(m)).ConfigureAwait(false);
-                            return true;
-                        }
-
-                        return false;
-                    });
-                }
-            });
-=======
             RegisterAttributeObserver(AttributeNames.Media, UpdateMedia);
             RegisterAttributeObserver(AttributeNames.Disabled, UpdateDisabled);
             RegisterAttributeObserver(AttributeNames.Href, UpdateSource);
->>>>>>> c4520bb3
         }
 
         #endregion
@@ -206,7 +178,6 @@
         /// </summary>
         public IStyleSheet Sheet
         {
-<<<<<<< HEAD
             get 
             { 
                 var sheetRelation = _relation as StyleSheetLinkRelation;
@@ -224,8 +195,6 @@
                 var importRelation = _relation as ImportLinkRelation;
                 return importRelation != null ? importRelation.Import : null;
             }
-=======
-            get { return _sheet; }
         }
 
         #endregion
@@ -234,62 +203,51 @@
 
         void UpdateMedia(String value)
         {
-            if (_sheet != null)
-            {
-                _sheet.Media.MediaText = value;
+            var sheet = Sheet;
+
+            if (sheet != null)
+            {
+                sheet.Media.MediaText = value;
             }
         }
 
         void UpdateDisabled(String value)
         {
-            if (_sheet != null)
-            {
-                _sheet.IsDisabled = value != null;
+            var sheet = Sheet;
+
+            if (sheet != null)
+            {
+                sheet.IsDisabled = value != null;
             }
         }
 
         void UpdateSource(String value)
         {
-            if (_download != null && !_download.IsCompleted)
-            {
-                _download.Cancel();
+            if (_relation != null)
+            {
+                _relation.Cancel();
             }
 
             var document = Owner;
 
-            if (!String.IsNullOrEmpty(value) && document != null)
-            {
-                var loader = document.Loader;
-
-                if (loader != null)
+            if (document != null)
+            {
+                var relation = Factory.LinkRelations.Create(this, Relation);
+
+                if (relation != null)
                 {
-                    var request = this.CreateRequestFor(Url);
-                    var download = loader.DownloadAsync(request);
-                    var task = this.ProcessResponse(download, response =>
+                    var config = document.Options;
+                    var loader = document.Loader;
+
+                    if (config != null && loader != null)
                     {
-                        var type = Type ?? MimeTypes.Css;
-                        var config = Owner.Options;
-                        var engine = config.GetStyleEngine(type);
-
-                        if (engine != null && RelationList.Contains(Keywords.StyleSheet))
-                        {
-                            var options = new StyleOptions
-                            {
-                                Element = this,
-                                Title = Title,
-                                IsDisabled = IsDisabled,
-                                IsAlternate = RelationList.Contains(Keywords.Alternate),
-                                Configuration = config
-                            };
-
-                            _sheet = engine.ParseStylesheet(response, options);
-                        }
-                    });
-                    document.DelayLoad(task);
-                    _download = download;
+                        var task = relation.LoadAsync(config, loader);
+                        document.DelayLoad(task);
+                    }
                 }
-            }
->>>>>>> c4520bb3
+
+                _relation = relation;
+            }
         }
 
         #endregion
