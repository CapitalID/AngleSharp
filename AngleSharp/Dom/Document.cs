--- conflicted
+++ resolved
@@ -1097,10 +1097,7 @@
         public IDocument Open(String type = "text/html", String replace = null)
         {
             if (!_contentType.Is(MimeTypes.Html))
-<<<<<<< HEAD
-=======
-            {
->>>>>>> 6090d9b4
+            {
                 throw new DomException(DomError.InvalidState);
             }
 
@@ -1370,15 +1367,6 @@
             GetPrefixAndLocalName(qualifiedName, ref namespaceUri, out prefix, out localName);
 
             if (namespaceUri.Is(Namespaces.HtmlUri))
-<<<<<<< HEAD
-                return Factory.HtmlElements.Create(this, localName, prefix);
-            else if (namespaceUri.Is(Namespaces.SvgUri))
-                return Factory.SvgElements.Create(this, localName, prefix);
-            else if (namespaceUri.Is(Namespaces.MathMlUri))
-                return Factory.MathElements.Create(this, localName, prefix);
-            
-            return new Element(this, localName, prefix, namespaceUri);
-=======
             {
                 var element = Factory.HtmlElements.Create(this, localName, prefix);
                 element.SetupElement();
@@ -1402,7 +1390,6 @@
                 element.SetupElement();
                 return element;
             }
->>>>>>> 6090d9b4
         }
 
         /// <summary>
@@ -1786,12 +1773,8 @@
 
         static Boolean IsLink(IElement element)
         {
-<<<<<<< HEAD
-            return (element is IHtmlAnchorElement || element is IHtmlAreaElement) && element.Attributes.Any(m => m.Name.Is(AttributeNames.Href));
-=======
             var isLinkElement = element is IHtmlAnchorElement || element is IHtmlAreaElement;
             return isLinkElement && element.Attributes.Any(m => m.Name.Is(AttributeNames.Href));
->>>>>>> 6090d9b4
         }
 
         static Boolean IsAnchor(IHtmlAnchorElement element)
