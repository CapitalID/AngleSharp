﻿namespace AngleSharp.Dom
{
    using AngleSharp.Dom.Collections;
    using AngleSharp.Dom.Css;
    using AngleSharp.Dom.Events;
    using AngleSharp.Extensions;
    using AngleSharp.Html;
    using AngleSharp.Parser.Css;
    using AngleSharp.Services.Styling;
    using System;
    using System.Diagnostics;
    using System.Linq;
    using System.Runtime.CompilerServices;

    /// <summary>
    /// Represents an element node.
    /// </summary>
    [DebuggerStepThrough]
    internal class Element : Node, IElement
    {
        #region Fields

        static readonly ConditionalWeakTable<Element, IShadowRoot> shadowRoots = new ConditionalWeakTable<Element, IShadowRoot>();

        readonly NamedNodeMap _attributes;
        readonly String _namespace;
        readonly String _prefix;
        readonly String _localName;

        HtmlElementCollection _elements;
        TokenList _classList;

        #endregion

        #region ctor

        public Element(Document owner, String localName, String prefix, String namespaceUri, NodeFlags flags = NodeFlags.None)
            : this(owner, prefix != null ? String.Concat(prefix, ":", localName) : localName, localName, prefix, namespaceUri, flags)
        {
        }

        public Element(Document owner, String name, String localName, String prefix, String namespaceUri, NodeFlags flags = NodeFlags.None)
            : base(owner, name, NodeType.Element, flags)
        {
            _localName = localName;
            _prefix = prefix;
            _namespace = namespaceUri;
            _attributes = new NamedNodeMap(this);
        }

        #endregion

        #region Internal Properties

        /// <summary>
        /// Gets the associated attribute container.
        /// </summary>
        internal NamedNodeMap Attributes
        {
            get { return _attributes; }
        }

        #endregion

        #region Properties

        public IElement AssignedSlot
        {
            get 
            { 
                var parent = ParentElement;

                if (parent.IsShadow())
                {
                    var tree = parent.ShadowRoot;
                    return tree.GetAssignedSlot(Slot);
                }

                return null;
            }
        }

        public String Slot
        {
            get { return this.GetOwnAttribute(AttributeNames.Slot); }
            set { this.SetOwnAttribute(AttributeNames.Slot, value); }
        }

        public IShadowRoot ShadowRoot
        {
            get
            {
                var root = default(IShadowRoot);
                shadowRoots.TryGetValue(this, out root);
                return root;
            }
        }

        public String Prefix
        {
            get { return _prefix; }
        }

        public String LocalName
        {
            get { return _localName; }
        }

        public String NamespaceUri
        {
            get { return _namespace; }
        }

        public override String TextContent
        {
            get
            {
                var sb = Pool.NewStringBuilder();

                foreach (var child in this.GetDescendants().OfType<IText>())
                {
                    sb.Append(child.Data);
                }

                return sb.ToPool();
            }
            set
            {
                var node = !String.IsNullOrEmpty(value) ? new TextNode(Owner, value) : null;
                ReplaceAll(node, false);
            }
        }

        public ITokenList ClassList
        {
            get
            {
                if (_classList == null)
                {
                    _classList = new TokenList(this.GetOwnAttribute(AttributeNames.Class));
                    CreateBindings(_classList, AttributeNames.Class);
                }

                return _classList;
            }
        }

        public String ClassName
        {
            get { return this.GetOwnAttribute(AttributeNames.Class); }
            set { this.SetOwnAttribute(AttributeNames.Class, value); }
        }

        public String Id
        {
            get { return this.GetOwnAttribute(AttributeNames.Id); }
            set { this.SetOwnAttribute(AttributeNames.Id, value); }
        }

        public String TagName
        {
            get { return NodeName; }
        }

        public IElement PreviousElementSibling
        {
            get
            {
                var parent = Parent;

                if (parent != null)
                {
                    var found = false;

                    for (var i = parent.ChildNodes.Length - 1; i >= 0; i--)
                    {
                        if (Object.ReferenceEquals(parent.ChildNodes[i], this))
                        {
                            found = true;
                        }
                        else if (found && parent.ChildNodes[i] is IElement)
                        {
                            return (IElement)parent.ChildNodes[i];
                        }
                    }
                }

                return null;
            }
        }

        public IElement NextElementSibling
        {
            get
            {
                var parent = Parent;

                if (parent != null)
                {
                    var n = parent.ChildNodes.Length;
                    var found = false;

                    for (var i = 0; i < n; i++)
                    {
                        if (Object.ReferenceEquals(parent.ChildNodes[i], this))
                        {
                            found = true;
                        }
                        else if (found && parent.ChildNodes[i] is IElement)
                        {
                            return (IElement)parent.ChildNodes[i];
                        }
                    }
                }

                return null;
            }
        }

        public Int32 ChildElementCount
        {
            get
            {
                var children = ChildNodes;
                var n = children.Length;
                var count = 0;

                for (var i = 0; i < n; i++)
                {
                    if (children[i].NodeType == NodeType.Element)
                    {
                        count++;
                    }
                }

                return count;
            }
        }

        public IHtmlCollection<IElement> Children
        {
            get { return _elements ?? (_elements = new HtmlElementCollection(this, deep: false)); }
        }

        public IElement FirstElementChild
        {
            get 
            {
                var children = ChildNodes;
                var n = children.Length;

                for (var i = 0; i < n; i++)
                {
                    var child = children[i] as IElement;

                    if (child != null)
                    {
                        return child;
                    }
                }

                return null;
            }
        }

        public IElement LastElementChild
        {
            get
            {
                var children = ChildNodes;

                for (int i = children.Length - 1; i >= 0; i--)
                {
                    var child = children[i] as IElement;

                    if (child != null)
                    {
                        return child;
                    }
                }

                return null;
            }
        }

        public String InnerHtml
        {
            get { return ChildNodes.ToHtml(HtmlMarkupFormatter.Instance); }
            set { ReplaceAll(new DocumentFragment(this, value), false); }
        }

        public String OuterHtml
        {
            get { return ToHtml(HtmlMarkupFormatter.Instance); }
            set
            {
                var parent = Parent;

                if (parent == null)
                {
                    throw new DomException(DomError.NotSupported);
                }

                var document = Owner;

                if (document != null && Object.ReferenceEquals(document.DocumentElement, this))
                {
                    throw new DomException(DomError.NoModificationAllowed);
                }

                parent.InsertChild(parent.IndexOf(this), new DocumentFragment(this, value));
                parent.RemoveChild(this);
            }
        }
        
        INamedNodeMap IElement.Attributes
        {
            get { return _attributes; }
        }

        public Boolean IsFocused
        {
            get
            {
                var document = Owner;
                return document != null ? Object.ReferenceEquals(document.FocusElement, this) : false;
            }
            protected set
            {
                var document = Owner;

                if (document != null)
                {
                    if (value)
                    {
                        document.SetFocus(this);
                        this.Fire<FocusEvent>(m => m.Init(EventNames.Focus, false, false));
                    }
                    else
                    {
                        document.SetFocus(null);
                        this.Fire<FocusEvent>(m => m.Init(EventNames.Blur, false, false));
                    }
                }
            }
        }

        #endregion

        #region Methods

        public IShadowRoot AttachShadow(ShadowRootMode mode = ShadowRootMode.Open)
        {
            if (Tags.AllNoShadowRoot.Contains(_localName))
            {
                throw new DomException(DomError.NotSupported);
            }
            else if (ShadowRoot != null)
            {
                throw new DomException(DomError.InvalidState);
            }

            var root = new ShadowRoot(this, mode);
            shadowRoots.Add(this, root);
            return root;
        }

        public IElement QuerySelector(String selectors)
        {
            return ChildNodes.QuerySelector(selectors);
        }

        public IHtmlCollection<IElement> QuerySelectorAll(String selectors)
        {
            return ChildNodes.QuerySelectorAll(selectors);
        }

        public IHtmlCollection<IElement> GetElementsByClassName(String classNames)
        {
            return ChildNodes.GetElementsByClassName(classNames);
        }

        public IHtmlCollection<IElement> GetElementsByTagName(String tagName)
        {
            return ChildNodes.GetElementsByTagName(tagName);
        }

        public IHtmlCollection<IElement> GetElementsByTagNameNS(String namespaceURI, String tagName)
        {
            return ChildNodes.GetElementsByTagName(namespaceURI, tagName);
        }

        public Boolean Matches(String selectors)
        {
            return CssParser.Default.ParseSelector(selectors).Match(this);
        }

        public override INode Clone(Boolean deep = true)
        {
            var node = new Element(Owner, LocalName, _prefix, _namespace, Flags);
            CopyProperties(this, node, deep);
            CopyAttributes(this, node);
            return node;
        }

        public IPseudoElement Pseudo(String pseudoElement)
        {
            return PseudoElement.Create(this, pseudoElement);
        }

        public Boolean HasAttribute(String name)
        {
            if (_namespace.Is(Namespaces.HtmlUri))
<<<<<<< HEAD
=======
            {
>>>>>>> 6090d9b4
                name = name.ToLowerInvariant();
            }

            return _attributes.GetNamedItem(name) != null;
        }

        public Boolean HasAttribute(String namespaceUri, String localName)
        {
            if (String.IsNullOrEmpty(namespaceUri))
            {
                namespaceUri = null;
            }

            return _attributes.GetNamedItem(namespaceUri, localName) != null;
        }

        public String GetAttribute(String name)
        {
            if (_namespace.Is(Namespaces.HtmlUri))
<<<<<<< HEAD
=======
            {
>>>>>>> 6090d9b4
                name = name.ToLower();
            }

            var attr = _attributes.GetNamedItem(name);
            return attr != null ? attr.Value : null;
        }

        public String GetAttribute(String namespaceUri, String localName)
        {
            if (String.IsNullOrEmpty(namespaceUri))
            {
                namespaceUri = null;
            }

            var attr = _attributes.GetNamedItem(namespaceUri, localName);
            return attr != null ? attr.Value : null;
        }

        public void SetAttribute(String name, String value)
        {
            if (value != null)
            {
                if (!name.IsXmlName())
                    throw new DomException(DomError.InvalidCharacter);

                if (_namespace.Is(Namespaces.HtmlUri))
                    name = name.ToLowerInvariant();

                this.SetOwnAttribute(name, value);
            }
            else
            {
                RemoveAttribute(name);
            }
        }

        public void SetAttribute(String namespaceUri, String name, String value)
        {
            if (value != null)
            {
                var prefix = default(String);
                var localName = default(String);
                GetPrefixAndLocalName(name, ref namespaceUri, out prefix, out localName);
                _attributes.SetNamedItem(new Attr(prefix, localName, value, namespaceUri));
            }
            else
            {
                RemoveAttribute(namespaceUri, name);
            }
        }

        public void RemoveAttribute(String name)
        {
            if (_namespace.Is(Namespaces.HtmlUri))
<<<<<<< HEAD
=======
            {
>>>>>>> 6090d9b4
                name = name.ToLower();
            }

            _attributes.RemoveNamedItemOrDefault(name);
        }

        public void RemoveAttribute(String namespaceUri, String localName)
        {
            if (String.IsNullOrEmpty(namespaceUri))
            {
                namespaceUri = null;
            }

            _attributes.RemoveNamedItemOrDefault(namespaceUri, localName);
        }

        public void Prepend(params INode[] nodes)
        {
            this.PrependNodes(nodes);
        }

        public void Append(params INode[] nodes)
        {
            this.AppendNodes(nodes);
        }

        public override Boolean Equals(INode otherNode)
        {
            var otherElement = otherNode as IElement;

            if (otherElement != null)
            {
                return NamespaceUri.Is(otherElement.NamespaceUri) &&
                    _attributes.AreEqual(otherElement.Attributes) && 
                    base.Equals(otherNode);
            }

            return false;
        }

        public void Before(params INode[] nodes)
        {
            this.InsertBefore(nodes);
        }

        public void After(params INode[] nodes)
        {
            this.InsertAfter(nodes);
        }

        public void Replace(params INode[] nodes)
        {
            this.ReplaceWith(nodes);
        }

        public void Remove()
        {
            this.RemoveFromParent();
        }

        public void Insert(AdjacentPosition position, String html)
        {
            var useThis = position == AdjacentPosition.BeforeBegin || position == AdjacentPosition.AfterEnd;
            var nodeParent = useThis ? this : Parent as Element;
            var nodes = new DocumentFragment(nodeParent, html);

            switch (position)
            {
                case AdjacentPosition.BeforeBegin:
                    Parent.InsertBefore(nodes, this);
                    break;

                case AdjacentPosition.AfterEnd:
                    Parent.InsertChild(Parent.IndexOf(this) + 1, nodes);
                    break;

                case AdjacentPosition.AfterBegin:
                    InsertChild(0, nodes);
                    break;

                case AdjacentPosition.BeforeEnd:
                    AppendChild(nodes);
                    break;
            }
        }

        public override String ToHtml(IMarkupFormatter formatter)
        {
            var selfClosing = Flags.HasFlag(NodeFlags.SelfClosing);
            var open = formatter.OpenTag(this, selfClosing);
            var children = String.Empty;

            if (!selfClosing)
            {
                var sb = Pool.NewStringBuilder();

                if (Flags.HasFlag(NodeFlags.LineTolerance) && FirstChild is IText)
                {
                    var text = (IText)FirstChild;

                    if (text.Data.Length > 0 && text.Data[0] == Symbols.LineFeed)
                    {
                        sb.Append(Symbols.LineFeed);
                    }
                }

                foreach (var child in ChildNodes)
                {
                    sb.Append(child.ToHtml(formatter));
                }

                children = sb.ToPool();
            }

            var close = formatter.CloseTag(this, selfClosing);
            return String.Concat(open, children, close);
        }

        #endregion

        #region Helpers

        internal virtual void SetupElement()
        {
        }

        internal void AttributeChanged(String localName, String namespaceUri, String oldValue)
        {
            Owner.QueueMutation(MutationRecord.Attributes(
                target: this,
                attributeName: localName,
                attributeNamespace: namespaceUri,
                previousValue: oldValue));
        }

        /// <summary>
        /// Creates the style for the inline style declaration.
        /// </summary>
        /// <returns>The declaration representing the declarations.</returns>
        protected ICssStyleDeclaration CreateStyle()
        {
            var config = Owner.Options;
            var engine = config.GetCssStyleEngine();

            if (engine != null)
            {
                var source = this.GetOwnAttribute(AttributeNames.Style);
                var options = new StyleOptions { Element = this, Configuration = config };
                var style = engine.ParseInline(source, options);
                var bindable = style as IBindable;

                if (bindable != null)
                {
                    bindable.Changed += value => UpdateAttribute(AttributeNames.Style, value);
                }

                return style;
            }

            return null;
        }

        protected void CreateBindings(IBindable bindable, String attributeName)
        {
            bindable.Changed += value => UpdateAttribute(attributeName, value);
            RegisterAttributeObserver(attributeName, value => bindable.Update(value));
        }

        /// <summary>
        /// Updates an attribute's value without notifying the observers.
        /// </summary>
        /// <param name="name">The name of the attribute to update.</param>
        /// <param name="value">The value of the attribute to set.</param>
        protected void UpdateAttribute(String name, String value)
        {
            var handler = _attributes.RemoveHandler(name);
            this.SetOwnAttribute(name, value);
            _attributes.SetHandler(name, handler);
        }

        /// <summary>
        /// Locates the namespace of the given prefix.
        /// </summary>
        /// <param name="prefix">The prefix of the namespace to find.</param>
        /// <returns>
        /// The url of the namespace or null, if the prefix could not be found.
        /// </returns>
        protected sealed override String LocateNamespace(String prefix)
        {
            return ElementExtensions.LocateNamespace(this, prefix);
        }

        /// <summary>
        /// Locates the prefix of the given namespace.
        /// </summary>
        /// <param name="namespaceUri">The url of the namespace.</param>
        /// <returns>
        /// The prefix or null, if the namespace could not be found.
        /// </returns>
        protected sealed override String LocatePrefix(String namespaceUri)
        {
            return ElementExtensions.LocatePrefix(this, namespaceUri);
        }

        /// <summary>
        /// Copies the attributes from the source element to the target
        /// element. Each attribute will be recreated on the target.
        /// </summary>
        /// <param name="source">The source of the attributes.</param>
        /// <param name="target">
        /// The target where to create the attributes.
        /// </param>
        protected static void CopyAttributes(Element source, Element target)
        {
            foreach (var attribute in source._attributes)
            {
                var attr = new Attr(attribute.Prefix, attribute.LocalName, attribute.Value, attribute.NamespaceUri);
                target._attributes.FastAddItem(attr);
            }
        }

        /// <summary>
        /// Registers an observer for attribute events.
        /// </summary>
        /// <param name="name">The name of the attribute.</param>
        /// <param name="callback">The callback to invoke.</param>
        protected void RegisterAttributeObserver(String name, Action<String> callback)
        {
            _attributes.AddHandler(name, callback);
        }

        #endregion
    }
}<|MERGE_RESOLUTION|>--- conflicted
+++ resolved
@@ -411,10 +411,7 @@
         public Boolean HasAttribute(String name)
         {
             if (_namespace.Is(Namespaces.HtmlUri))
-<<<<<<< HEAD
-=======
-            {
->>>>>>> 6090d9b4
+            {
                 name = name.ToLowerInvariant();
             }
 
@@ -434,10 +431,7 @@
         public String GetAttribute(String name)
         {
             if (_namespace.Is(Namespaces.HtmlUri))
-<<<<<<< HEAD
-=======
-            {
->>>>>>> 6090d9b4
+            {
                 name = name.ToLower();
             }
 
@@ -492,10 +486,7 @@
         public void RemoveAttribute(String name)
         {
             if (_namespace.Is(Namespaces.HtmlUri))
-<<<<<<< HEAD
-=======
-            {
->>>>>>> 6090d9b4
+            {
                 name = name.ToLower();
             }
 
