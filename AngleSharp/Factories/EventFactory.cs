--- conflicted
+++ resolved
@@ -44,11 +44,7 @@
         /// <returns>The created event.</returns>
         public Event Create(String name)
         {
-<<<<<<< HEAD
-            var creator = default(Func<Event>);
-=======
             var creator = default(Creator);
->>>>>>> 6090d9b4
 
             if (name != null && creators.TryGetValue(name, out creator))
             {
