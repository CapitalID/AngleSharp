﻿namespace AngleSharp.Parser.Css
{
    using System;
    using System.Collections.Generic;
    using System.Diagnostics;
    using AngleSharp.Dom.Css;

    /// <summary>
    /// The class that is responsible for book-keeping information
    /// about the current CSS value that is been build.
    /// </summary>
    [DebuggerStepThrough]
    sealed class CssValueBuilder
    {
        #region Fields

        readonly Stack<FunctionBuffer> _functions;
        readonly List<ICssValue> _values;

        #endregion

        #region ctor

        /// <summary>
        /// Creates a new CSS value builder instance.
        /// </summary>
        public CssValueBuilder()
        {
            _functions = new Stack<FunctionBuffer>();
            _values = new List<ICssValue>();
            Reset();
        }

        #endregion

        #region Properties

        /// <summary>
        /// Gets or sets if the current value contains syntax errors.
        /// </summary>
        public Boolean IsFaulted
        {
            get;
            set;
        }

        #endregion

        #region Methods

        /// <summary>
        /// Adds a function to the current value with the given name.
        /// </summary>
        /// <param name="name">The name of the function.</param>
        public void OpenFunction(String name)
        {
            var function = new FunctionBuffer(name);
            function.StartIndex = _values.Count;
            _functions.Push(function);
        }

        /// <summary>
        /// Adds the new value to the current value (or replaces it).
        /// </summary>
        /// <param name="value">The value to add.</param>
        /// <returns>The status.</returns>
<<<<<<< HEAD
        public void Add(ICssValue value)
=======
        public void AddValue(ICssValue value)
>>>>>>> 6431522e
        {
            _values.Add(value);
        }

        /// <summary>
        /// Closes the current function.
        /// </summary>
        public void CloseFunction()
        {
            NextArgument();
            Add(_functions.Pop().ToValue());
        }

        /// <summary>
        /// Inserts a delimiter / into the current value.
        /// </summary>
        public void InsertDelimiter()
        {
            _values.Add(CssValue.Delimiter);
        }

        /// <summary>
        /// Closes the current argument and appends another.
        /// </summary>
        public void NextArgument()
        {
            if (_functions.Count > 0)
            {
                var function = _functions.Peek();
                var value = Create(function.StartIndex);
                _values.RemoveRange(function.StartIndex, _values.Count - function.StartIndex);
                function.Arguments.Add(value);
                function.StartIndex = _values.Count;
            }
            else if (_values.Count == 0 || _values[_values.Count - 1] == CssValue.Separator)
                IsFaulted = true;
            else
                _values.Add(CssValue.Separator);
        }

        /// <summary>
        /// Resets the builder for reprocessing.
        /// </summary>
        public void Reset()
        {
            IsFaulted = false;
            _functions.Clear();
            _values.Clear();
        }

        /// <summary>
        /// Converts the current stage to a CSSValue.
        /// </summary>
        /// <returns>The instance of a value.</returns>
        public ICssValue ToValue()
        {
            if (IsFaulted == false)
            {
                while (_functions.Count > 0)
                    CloseFunction();

                return Create();
            }

            return null;
        }

        #endregion

        #region Helpers

        /// <summary>
        /// Creates a value from the given index.
        /// </summary>
        /// <param name="start">The inclusive start index.</param>
        /// <returns>The created value (primitive or list).</returns>
        ICssValue Create(Int32 start = 0)
        {
            return Create(start, _values.Count);
        }

        /// <summary>
        /// Creates a value from the given span.
        /// </summary>
        /// <param name="start">The inclusive start index.</param>
        /// <param name="end">The exclusive end index.</param>
        /// <returns>The created value (primitive or list).</returns>
        ICssValue Create(Int32 start, Int32 end)
        {
            if (end - start != 1)
            {
                var list = new CssValueList();

                for (var i = start; i < end; i++)
                    list.Add(_values[i]);

                return list;
            }

            return _values[start];
        }

        #endregion

        #region Function Buffer

        /// <summary>
        /// A buffer for functions.
        /// </summary>
        sealed class FunctionBuffer
        {
            #region Fields

            readonly String _name;
            readonly List<ICssValue> _arguments;

            #endregion

            #region ctor

            public FunctionBuffer(String name)
            {
                _arguments = new List<ICssValue>();
                _name = name;
            }

            #endregion

            #region Properties

            public Int32 StartIndex
            {
                get;
                set;
            }

            public List<ICssValue> Arguments
            {
                get { return _arguments; }
            }

            #endregion

            #region Methods

            public ICssValue ToValue()
            {
                return new CssFunction(_name, _arguments);
            }

            #endregion
        }

        #endregion
    }
}<|MERGE_RESOLUTION|>--- conflicted
+++ resolved
@@ -64,11 +64,7 @@
         /// </summary>
         /// <param name="value">The value to add.</param>
         /// <returns>The status.</returns>
-<<<<<<< HEAD
-        public void Add(ICssValue value)
-=======
         public void AddValue(ICssValue value)
->>>>>>> 6431522e
         {
             _values.Add(value);
         }
