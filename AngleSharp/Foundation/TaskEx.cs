﻿namespace System.Threading.Tasks
{
    using System;
    using System.Collections.Generic;
<<<<<<< HEAD
    using System.Threading;
    using System.Threading.Tasks;
=======
>>>>>>> c4520bb3

    /// <summary>
    /// Simple wrapper for static methods of Task, which are missing in older
    /// versions of the .NET-Framework.
    /// </summary>
    static class TaskEx
    {
        /// <summary>
        /// Wrapper for Task.WhenAll, but also works with .NET 4 and SL due to
        /// same naming as TaskEx in BCL.Async.
        /// </summary>
        public static Task WhenAll(params Task[] tasks)
        {
            return Task.WhenAll(tasks);
        }

        /// <summary>
        /// Wrapper for Task.Delay, but also works with .NET 4 and SL due to
        /// same naming as TaskEx in BCL.Async.
        /// </summary>
        public static Task Delay(Int32 millisecondsDelay, CancellationToken cancel)
        {
            return Task.Delay(millisecondsDelay, cancel);
        }

        /// <summary>
        /// Wrapper for Task.WhenAll, but also works with .NET 4 and SL due to
        /// same naming as TaskEx in BCL.Async.
        /// </summary>
        public static Task WhenAll(IEnumerable<Task> tasks)
        {
            return Task.WhenAll(tasks);
        }

        /// <summary>
        /// Wrapper for Task.FromResult, but also works with .NET 4 and SL due
        /// to same naming as TaskEx in BCL.Async.
        /// </summary>
        public static Task<TResult> FromResult<TResult>(TResult result)
        {
            return Task.FromResult(result);
        }
    }
}<|MERGE_RESOLUTION|>--- conflicted
+++ resolved
@@ -2,11 +2,6 @@
 {
     using System;
     using System.Collections.Generic;
-<<<<<<< HEAD
-    using System.Threading;
-    using System.Threading.Tasks;
-=======
->>>>>>> c4520bb3
 
     /// <summary>
     /// Simple wrapper for static methods of Task, which are missing in older
