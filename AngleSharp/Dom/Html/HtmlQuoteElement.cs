﻿namespace AngleSharp.Dom.Html
{
    using AngleSharp.Extensions;
    using AngleSharp.Html;
    using System;

    /// <summary>
    /// Rperesents the HTML quote element.
    /// </summary>
    sealed class HtmlQuoteElement : HtmlElement, IHtmlQuoteElement
    {
        #region ctor

<<<<<<< HEAD
        public HtmlQuoteElement(Document owner)
            : this(owner, Tags.Quote)
        {
        }

        public HtmlQuoteElement(Document owner, String name, String prefix = null)
            : base(owner, name, prefix, name.Is(Tags.BlockQuote) ? NodeFlags.Special : NodeFlags.None)
=======
        public HtmlQuoteElement(Document owner, String name = null, String prefix = null)
            : base(owner, name ?? Tags.Quote, prefix, name.Equals(Tags.BlockQuote) ? NodeFlags.Special : NodeFlags.None)
>>>>>>> 6090d9b4
        {
        }

        #endregion

        #region Properties

        /// <summary>
        /// Gets or sets the citation.
        /// </summary>
        public String Citation
        {
            get { return this.GetOwnAttribute(AttributeNames.Cite); }
            set { this.SetOwnAttribute(AttributeNames.Cite, value); }
        }

        #endregion
    }
}<|MERGE_RESOLUTION|>--- conflicted
+++ resolved
@@ -11,18 +11,8 @@
     {
         #region ctor
 
-<<<<<<< HEAD
-        public HtmlQuoteElement(Document owner)
-            : this(owner, Tags.Quote)
-        {
-        }
-
-        public HtmlQuoteElement(Document owner, String name, String prefix = null)
-            : base(owner, name, prefix, name.Is(Tags.BlockQuote) ? NodeFlags.Special : NodeFlags.None)
-=======
         public HtmlQuoteElement(Document owner, String name = null, String prefix = null)
-            : base(owner, name ?? Tags.Quote, prefix, name.Equals(Tags.BlockQuote) ? NodeFlags.Special : NodeFlags.None)
->>>>>>> 6090d9b4
+            : base(owner, name ?? Tags.Quote, prefix, name.Is(Tags.BlockQuote) ? NodeFlags.Special : NodeFlags.None)
         {
         }
 
