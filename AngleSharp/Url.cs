﻿namespace AngleSharp
{
    using AngleSharp.Extensions;
    using AngleSharp.Network;
    using System;
    using System.Collections.Generic;
    using System.Diagnostics;
    using System.Text;

    /// <summary>
    /// Represents an Url class according to RFC3986. This is the base for all
    /// internal Url manipulation.
    /// </summary>
    [DebuggerStepThrough]
    public class Url : IEquatable<Url>
    {
        #region Fields

        static readonly String currentDirectory = ".";
        static readonly String upperDirectory = "..";
        static readonly Url DefaultBase = new Url(String.Empty, String.Empty, String.Empty);

        String _fragment;
        String _query;
        String _path;
        String _scheme;
        String _port;
        String _host;
        String _username;
        String _password;
        Boolean _relative;
        String _schemeData;
        Boolean _error;

        #endregion

        #region ctor

        private Url(String scheme, String host, String port)
        {
            _schemeData = String.Empty;
            _path = String.Empty;
            _scheme = scheme;
            _host = host;
            _port = port;
            _relative = KnownProtocols.IsRelative(_scheme);
        }

        /// <summary>
        /// Creates a new Url from the given string.
        /// </summary>
        /// <param name="address">The address to represent.</param>
        public Url(String address)
        {
            _error = ParseUrl(address);
        }

        /// <summary>
        /// Creates a new absolute Url from the relative Url with the given
        /// base address.
        /// </summary>
        /// <param name="baseAddress">The base address to use.</param>
        /// <param name="relativeAddress">
        /// The relative address to represent.
        /// </param>
        public Url(Url baseAddress, String relativeAddress)
        {
            _error = ParseUrl(relativeAddress, baseAddress);
        }

        /// <summary>
        /// Creates a new Url by copying the other Url.
        /// </summary>
        /// <param name="address">The address to copy.</param>
        public Url(Url address)
        {
            _fragment = address._fragment;
            _query = address._query;
            _path = address._path;
            _scheme = address._scheme;
            _port = address._port;
            _host = address._host;
            _username = address._username;
            _password = address._password;
             _relative = address._relative;
            _schemeData = address._schemeData;;
        }

        #endregion

        #region Creators

        /// <summary>
        /// Creates an Url from an absolute url transported in a string.
        /// </summary>
        /// <param name="address">The address to use.</param>
        /// <returns>The new Url.</returns>
        public static Url Create(String address)
        {
            return new Url(address);
        }

        /// <summary>
        /// Creates an Url from an url transported in an Uri.
        /// </summary>
        /// <param name="uri">The url to use.</param>
        /// <returns>The new Url.</returns>
        public static Url Convert(Uri uri)
        {
            return new Url(uri.OriginalString);
        }

        #endregion

        #region Properties

        /// <summary>
        /// Gets the origin of the stored url.
        /// </summary>
        public String Origin
        {
            get
            {
                if (_scheme.Is(KnownProtocols.Blob))
                {
                    var url = new Url(_schemeData);

                    if (!url.IsInvalid)
                    {
                        return url.Origin;
                    }
                }
                else if (KnownProtocols.IsOriginable(_scheme))
                {
                    var output = Pool.NewStringBuilder();

                    if (!String.IsNullOrEmpty(_host))
                    {
                        if (!String.IsNullOrEmpty(_scheme))
                        {
                            output.Append(_scheme).Append(Symbols.Colon);
                        }

                        output.Append(Symbols.Solidus).Append(Symbols.Solidus).Append(_host);

                        if (!String.IsNullOrEmpty(_port))
                        {
                            output.Append(Symbols.Colon).Append(_port);
                        }
                    }

                    return output.ToPool();
                }

                return null;
            }
        }

        /// <summary>
        /// Gets if the URL parsing resulted in an error.
        /// </summary>
        public Boolean IsInvalid
        {
            get { return _error; }
        }

        /// <summary>
        /// Gets if the stored url is relative.
        /// </summary>
        public Boolean IsRelative
        {
            get { return _relative && String.IsNullOrEmpty(_scheme); }
        }

        /// <summary>
        /// Gets if the stored url is absolute.
        /// </summary>
        public Boolean IsAbsolute
        {
            get { return !IsRelative; }
        }

        /// <summary>
        /// Gets or sets the username for authorization.
        /// </summary>
        public String UserName
        {
            get { return _username; }
            set { _username = value; }
        }

        /// <summary>
        /// Gets or sets the password for authorization.
        /// </summary>
        public String Password
        {
            get { return _password; }
            set { _password = value; }
        }

        /// <summary>
        /// Gets the additional stored data of the URL. This is data that could
        /// not be assigned.
        /// </summary>
        public String Data
        {
            get { return _schemeData; }
        }

        /// <summary>
        /// Gets or sets the fragment.
        /// </summary>
        public String Fragment
        {
            get { return _fragment; }
            set
            {
                if (value == null)
                {
                    _fragment = null;
                }
                else
                {
                    ParseFragment(value, 0);
                }
            }
        }

        /// <summary>
        /// Gets or sets the host, e.g. "localhost:8800" or "www.w3.org".
        /// </summary>
        public String Host
        {
            get { return HostName + (String.IsNullOrEmpty(_port) ? String.Empty : ":" + _port); }
            set { ParseHostName(value ?? String.Empty, 0, false, true); }
        }

        /// <summary>
        /// Gets or sets the host name, e.g. "localhost" or "www.w3.org".
        /// </summary>
        public String HostName
        {
            get { return _host; }
            set { ParseHostName(value ?? String.Empty, 0, true); }
        }

        /// <summary>
        /// Gets or sets the hyper reference, i.e. the full path.
        /// </summary>
        public String Href
        {
            get { return Serialize(); }
            set { _error = ParseUrl(value ?? String.Empty); }
        }

        /// <summary>
        /// Gets or sets the pathname, e.g. "mypath".
        /// </summary>
        public String Path
        {
            get { return _path; }
            set { ParsePath(value ?? String.Empty, 0, true); }
        }

        /// <summary>
        /// Gets or sets the port, e.g. "8800".
        /// </summary>
        public String Port
        {
            get { return _port; }
            set { ParsePort(value ?? String.Empty, 0, true); }
        }

        /// <summary>
        /// Gets or sets the protocol, e.g. "http".
        /// </summary>
        public String Scheme
        {
            get { return _scheme; }
            set { ParseScheme(value ?? String.Empty, true); }
        }

        /// <summary>
        /// Gets or sets the query.
        /// </summary>
        public String Query
        {
            get { return _query; }
            set { ParseQuery(value ?? String.Empty, 0, true); }
        }

        #endregion

        #region Equality

        /// <summary>
        /// Serves as the default hash function.
        /// </summary>
        /// <returns>A hash code for the current url.</returns>
        public override Int32 GetHashCode()
        {
            return base.GetHashCode();
        }

        /// <summary>
        /// Determines whether the specified object is equal to the current
        /// object.
        /// </summary>
        /// <param name="obj">
        /// The object to compare with the current object.
        /// </param>
        /// <returns>
        /// True if the object is equal to the current object, otherwise false.
        /// </returns>
        public override Boolean Equals(Object obj)
        {
            var url = obj as Url;
            return url != null ? Equals(url) : false;
        }

        /// <summary>
        /// Determines whether the specified url is equal to the current
        /// object.
        /// </summary>
        /// <param name="other">
        /// The url to compare with the current one.
        /// </param>
        /// <returns>
        /// True if the given url is equal to the current url, otherwise false.
        /// </returns>
        public Boolean Equals(Url other)
        {
            return _fragment.Is(other._fragment) && _query.Is(other._query) &&
                _path.Is(other._path) && _scheme.Isi(other._scheme) &&
                _port.Is(other._port) && _host.Isi(other._host) &&
                _username.Is(other._username) && _password.Is(other._password) &&
                _schemeData.Is(other._schemeData);
        }

        #endregion

        #region Conversion

        /// <summary>
        /// Converts the given Url to an Uri.
        /// </summary>
        /// <param name="value">The Url to convert.</param>
        /// <returns>The Uri instance.</returns>
        public static implicit operator Uri(Url value)
        {
            return new Uri(value.Serialize(), value.IsRelative ? UriKind.Relative : UriKind.Absolute);
        }

        #endregion

        #region Serialization

        /// <summary>
        /// Returns a string that represents the current url.
        /// </summary>
        /// <returns>The currently stored url.</returns>
        public override String ToString()
        {
            return Serialize();
        }

        /// <summary>
        /// Returns the string representation of the current location.
        /// </summary>
        /// <returns>The string that equals the hyper reference.</returns>
        String Serialize()
        {
            var output = Pool.NewStringBuilder();

            if (!String.IsNullOrEmpty(_scheme))
            {
                output.Append(_scheme).Append(Symbols.Colon);
            }

            if (_relative)
            {
                if (!String.IsNullOrEmpty(_host) || !String.IsNullOrEmpty(_scheme))
                {
                    output.Append(Symbols.Solidus).Append(Symbols.Solidus);

                    if (!String.IsNullOrEmpty(_username) || _password != null)
                    {
                        output.Append(_username);

                        if (_password != null)
                        {
                            output.Append(Symbols.Colon).Append(_password);
                        }

                        output.Append(Symbols.At);
                    }

                    output.Append(_host);

                    if (!String.IsNullOrEmpty(_port))
                    {
                        output.Append(Symbols.Colon).Append(_port);
                    }

                    output.Append(Symbols.Solidus);
                }

                output.Append(_path);
            }
            else
            {
                output.Append(_schemeData);
            }

            if (_query != null)
            {
                output.Append(Symbols.QuestionMark).Append(_query);
            }

            if (_fragment != null)
            {
                output.Append(Symbols.Num).Append(_fragment);
            }

            return output.ToPool();
        }

        #endregion

        #region Parsing

        Boolean ParseUrl(String input, Url baseUrl = null)
        {
            Reset(baseUrl ?? DefaultBase);
            return !ParseScheme(input.Trim());
        }

        void Reset(Url baseUrl)
        {
            _schemeData = String.Empty;
            _scheme = baseUrl._scheme;
            _host = baseUrl._host;
            _path = baseUrl._path;
            _port = baseUrl._port;
            _relative = KnownProtocols.IsRelative(_scheme);
        }

        Boolean ParseScheme(String input, Boolean onlyScheme = false)
        {
            if (input.Length > 0 && input[0].IsLetter())
            {
                var index = 1;

                while (index < input.Length)
                {
                    var c = input[index];

                    if (c.IsAlphanumericAscii() || c == Symbols.Plus || c == Symbols.Minus || c == Symbols.Dot)
                    {
                        index++;
                    }
                    else if (c == Symbols.Colon)
                    {
                        var originalScheme = _scheme;
                        _scheme = input.Substring(0, index).ToLowerInvariant();

                        if (onlyScheme)
                            return true;

                        _relative = KnownProtocols.IsRelative(_scheme);

                        if (_scheme.Is(KnownProtocols.File))
                        {
                            _host = String.Empty;
                            _port = String.Empty;
                            return RelativeState(input, index + 1);
                        }
                        else if (!_relative)
                        {
                            _host = String.Empty;
                            _port = String.Empty;
                            _path = String.Empty;
                            return ParseSchemeData(input, index + 1);
                        }
                        else if (_scheme.Is(originalScheme))
                        {
                            c = input[++index];

                            if (c == Symbols.Solidus && index + 2 < input.Length && input[index + 1] == Symbols.Solidus)
                                return IgnoreSlashesState(input, index + 2);

                            return RelativeState(input, index);
                        }

                        if (input[++index] == Symbols.Solidus && ++index < input.Length && input[index] == Symbols.Solidus)
                            return IgnoreSlashesState(input, index + 1);

                        return IgnoreSlashesState(input, index);
                    }
                    else
                        break;
                }
            }

            if (onlyScheme)
                return false;

            return RelativeState(input, 0);
        }

        Boolean ParseSchemeData(String input, Int32 index)
        {
            var buffer = Pool.NewStringBuilder();

            while (index < input.Length)
            {
                var c = input[index];

                if (c == Symbols.QuestionMark)
                {
                    _schemeData = buffer.ToPool();
                    return ParseQuery(input, index + 1);
                }
                else if (c == Symbols.Num)
                {
                    _schemeData = buffer.ToPool();
                    return ParseFragment(input, index + 1);
                }
                else if (c == Symbols.Percent && index + 2 < input.Length && input[index + 1].IsHex() && input[index + 2].IsHex())
                {
                    buffer.Append(input[index++]);
                    buffer.Append(input[index++]);
                    buffer.Append(input[index]);
                }
                else if (c.IsInRange(0x20, 0x7e))
                    buffer.Append(c);
                else if (c != Symbols.Tab && c != Symbols.LineFeed && c != Symbols.CarriageReturn)
                    index += Utf8PercentEncode(buffer, input, index);

                index++;
            }

            _schemeData = buffer.ToPool();
            return true;
        }

        Boolean RelativeState(String input, Int32 index)
        {
            _relative = true;

            if (index == input.Length)
                return true;

            switch (input[index])
            {
                case Symbols.QuestionMark:
                    return ParseQuery(input, index + 1);

                case Symbols.Num:
                    return ParseFragment(input, index + 1);

                case Symbols.Solidus:
                case Symbols.ReverseSolidus:
                    if (index == input.Length - 1)
                        return ParsePath(input, index);

                    var c = input[++index];

                    if (c == Symbols.Solidus || c == Symbols.ReverseSolidus)
                    {
                        if (_scheme.Is(KnownProtocols.File))
                            return ParseFileHost(input, index + 1);

                        return IgnoreSlashesState(input, index + 1);
                    }
                    else if (_scheme.Is(KnownProtocols.File))
                    {
                        _host = String.Empty;
                        _port = String.Empty;
                    }

                    return ParsePath(input, index - 1);
            }

            if (input[index].IsLetter() && _scheme.Is(KnownProtocols.File) && index + 1 < input.Length && 
               (input[index + 1].IsOneOf(Symbols.Colon, Symbols.Solidus)) &&
               (index + 2 == input.Length || input[index + 2].IsOneOf(Symbols.Solidus, Symbols.ReverseSolidus, Symbols.Num, Symbols.QuestionMark)))
            {
                _host = String.Empty;
                _path = String.Empty;
                _port = String.Empty;
            }

            return ParsePath(input, index);
        }

        Boolean IgnoreSlashesState(String input, Int32 index)
        {
            while (index < input.Length)
            {
                if (input[index] != Symbols.ReverseSolidus && input[index] != Symbols.Solidus)
                    return ParseAuthority(input, index);

                index++;
            }

            return false;
        }

        Boolean ParseAuthority(String input, Int32 index)
        {
            var start = index;
            var buffer = Pool.NewStringBuilder();
            var user = default(String);
            var pass = default(String);

            while (index < input.Length)
            {
                var c = input[index];

                if (c == Symbols.At)
                {
                    if (user == null)
                        user = buffer.ToString();
                    else
                        pass = buffer.ToString();

                    _username = user;
                    _password = pass;
                    buffer.Append("%40");
                    start = index + 1;
                }
                else if (c == Symbols.Colon && user == null)
                {
                    user = buffer.ToString();
                    pass = String.Empty;
                    buffer.Clear();
                }
                else if (c == Symbols.Percent && index + 2 < input.Length && input[index + 1].IsHex() && input[index + 2].IsHex())
                {
                    buffer.Append(input[index++]).Append(input[index++]).Append(input[index]);
                }
                else if (c == Symbols.Tab || c == Symbols.LineFeed || c == Symbols.CarriageReturn)
                {
                    // Parse Error
                }
                else if (c == Symbols.Solidus || c == Symbols.ReverseSolidus || c == Symbols.Num || c == Symbols.QuestionMark)
                {
                    break;
                }
                else if (c != Symbols.Colon && (c == Symbols.Num || c == Symbols.QuestionMark || c.IsNormalPathCharacter()))
                {
                    buffer.Append(c);
                }
                else
                {
                    index += Utf8PercentEncode(buffer, input, index);
                }

                index++;
            }

            buffer.ToPool();
            return ParseHostName(input, start);
        }

        Boolean ParseFileHost(String input, Int32 index)
        {
            var start = index;
            _path = String.Empty;

            while (index < input.Length)
            {
                var c = input[index];

                if (c == Symbols.Solidus || c == Symbols.ReverseSolidus || c == Symbols.Num || c == Symbols.QuestionMark)
                    break;

                index++;
            }

            var length = index - start;

            if (length == 2 && input[index - 2].IsLetter() && (input[index - 1] == Symbols.Pipe || input[index - 1] == Symbols.Colon))
                return ParsePath(input, index - 2);
            else if (length != 0)
                _host = SanatizeHost(input, start, length);

            return ParsePath(input, index);
        }

        Boolean ParseHostName(String input, Int32 index, Boolean onlyHost = false, Boolean onlyPort = false)
        {
            var inBracket = false;
            var start = index;

            while (index < input.Length)
            {
                var c = input[index];

                switch (c)
                {
                    case Symbols.SquareBracketClose:
                        inBracket = false;
                        break;

                    case Symbols.SquareBracketOpen:
                        inBracket = true;
                        break;

                    case Symbols.Colon:
                        if (inBracket)
                            break;

                        _host = SanatizeHost(input, start, index - start);

                        if (onlyHost)
                            return true;

                        return ParsePort(input, index + 1, onlyPort);

                    case Symbols.Solidus:
                    case Symbols.ReverseSolidus:
                    case Symbols.Num:
                    case Symbols.QuestionMark:
                        _host = SanatizeHost(input, start, index - start);
                        var error = String.IsNullOrEmpty(_host);

                        if (onlyHost)
                            return !error;

                        return ParsePath(input, index) && !error;
                }

                index++;
            }

            _host = SanatizeHost(input, start, index - start);

            if (!onlyHost)
            {
                _path = String.Empty;
                _query = null;
                _fragment = null;
            }

            return true;
        }

        Boolean ParsePort(String input, Int32 index, Boolean onlyPort = false)
        {
            var start = index;

            while (index < input.Length)
            {
                var c = input[index];

                if (c == Symbols.QuestionMark || c == Symbols.Solidus || c == Symbols.ReverseSolidus || c == Symbols.Num)
                    break;
                else if (c.IsDigit() || c == Symbols.Tab || c == Symbols.LineFeed || c == Symbols.CarriageReturn)
                    index++;
                else
                    return false;
            }

            _port = SanatizePort(input, start, index - start);

            if (PortNumbers.GetDefaultPort(_scheme) == _port)
                _port = String.Empty;

            if (onlyPort)
                return true;

            _path = String.Empty;
            return ParsePath(input, index);
        }

        Boolean ParsePath(String input, Int32 index, Boolean onlyPath = false)
        {
            var init = index;

            if (index < input.Length && (input[index] == Symbols.Solidus || input[index] == Symbols.ReverseSolidus))
                index++;

            var paths = new List<String>();

            if (!onlyPath && !String.IsNullOrEmpty(_path) && index - init == 0)
            {
                var split = _path.Split(Symbols.Solidus);

                if (split.Length > 1)
                {
                    paths.AddRange(split);
                    paths.RemoveAt(split.Length - 1);
                }
            }

            var originalCount = paths.Count;
            var buffer = Pool.NewStringBuilder();

            while (index <= input.Length)
            {
                var c = index == input.Length ? Symbols.EndOfFile : input[index];
                var breakNow = !onlyPath && (c == Symbols.Num || c == Symbols.QuestionMark);

                if (c == Symbols.EndOfFile || c == Symbols.Solidus || c == Symbols.ReverseSolidus || breakNow)
                {
                    var path = buffer.ToString();
                    var close = false;
                    buffer.Clear();

                    if (path.Isi("%2e"))
                        path = currentDirectory;
                    else if (path.Isi(".%2e") || path.Isi("%2e.") || path.Isi("%2e%2e"))
                        path = upperDirectory;

                    if (path.Is(upperDirectory))
                    {
                        if (paths.Count > 0)
                            paths.RemoveAt(paths.Count - 1);

                        close = true;
                    }
                    else if (!path.Is(currentDirectory))
                    {
                        if (_scheme.Is(KnownProtocols.File) && paths.Count == originalCount && path.Length == 2 && path[0].IsLetter() && path[1] == Symbols.Pipe)
                        {
                            path = path.Replace(Symbols.Pipe, Symbols.Colon);
                            paths.Clear();
                        }

                        paths.Add(path);
                    }
                    else
                        close = true;

                    if (close && c != Symbols.Solidus && c != Symbols.ReverseSolidus)
                        paths.Add(String.Empty);

                    if (breakNow)
                        break;
                }
                else if (c == Symbols.Percent && index + 2 < input.Length && input[index + 1].IsHex() && input[index + 2].IsHex())
                {
                    buffer.Append(input[index++]);
                    buffer.Append(input[index++]);
                    buffer.Append(input[index]);
                }
                else if (c == Symbols.Tab || c == Symbols.LineFeed || c == Symbols.CarriageReturn)
                {
                    // Parse Error
                }
                else if (c.IsNormalPathCharacter())
                {
                    buffer.Append(c);
                }
                else
                {
                    index += Utf8PercentEncode(buffer, input, index);
                }

                index++;
            }

            buffer.ToPool();
            _path = String.Join("/", paths);

            if (index < input.Length)
            {
                if (input[index] == Symbols.QuestionMark)
                    return ParseQuery(input, index + 1);

                return ParseFragment(input, index + 1);
            }

            return true;
        }

        Boolean ParseQuery(String input, Int32 index, Boolean onlyQuery = false)
        {
            var buffer = Pool.NewStringBuilder();
            var fragment = false;

            while (index < input.Length)
            {
                var c = input[index];
                fragment = !onlyQuery && input[index] == Symbols.Num;

                if (fragment)
                {
                    break;
                }

                if (c.IsNormalQueryCharacter())
                {
                    buffer.Append(c);
                }
                else
                {
                    buffer.Append(Symbols.Percent).Append(((Byte)c).ToString("X2"));
                }

                index++;
            }

            _query = buffer.ToPool();
            return fragment ? ParseFragment(input, index + 1) : true;
        }

        Boolean ParseFragment(String input, Int32 index)
        {
            var buffer = Pool.NewStringBuilder();

            while (index < input.Length)
            {
                var c = input[index];

                switch (c)
                {
                    case Symbols.EndOfFile:
                    case Symbols.Null:
                    case Symbols.Tab:
                    case Symbols.LineFeed:
                    case Symbols.CarriageReturn:
                        break;
                    default:
                        buffer.Append(c);
                        break;
                }

                index++;
            }

            _fragment = buffer.ToPool();
            return true;
        }

        #endregion

        #region Helpers

        static Int32 Utf8PercentEncode(StringBuilder buffer, String source, Int32 index)
        {
            var length = Char.IsSurrogatePair(source, index) ? 2 : 1;
            var bytes = TextEncoding.Utf8.GetBytes(source.Substring(index, length));

            for (var i = 0; i < bytes.Length; i++)
            {
                buffer.Append(Symbols.Percent).Append(bytes[i].ToString("X2"));
            }

            return length - 1;
        }

        static String SanatizeHost(String hostName, Int32 start, Int32 length)
        {
            if (length > 1 && hostName[start] == Symbols.SquareBracketOpen && hostName[start + length - 1] == Symbols.SquareBracketClose)
            {
                return hostName.Substring(start, length);
            }

            var chars = new Byte[4 * length];
            var count = 0;
            var n = start + length;

            for (var i = start; i < n; i++)
            {
                switch (hostName[i])
                {
                    // U+0000, U+0009, U+000A, U+000D, U+0020, "#", "%", "/", ":", "?", "@", "[", "\", and "]"
                    case Symbols.Null:
                    case Symbols.Tab:
                    case Symbols.Space:
                    case Symbols.LineFeed:
                    case Symbols.CarriageReturn:
                    case Symbols.Num:
                    case Symbols.Solidus:
                    case Symbols.Colon:
                    case Symbols.QuestionMark:
                    case Symbols.At:
                    case Symbols.SquareBracketOpen:
                    case Symbols.SquareBracketClose:
                    case Symbols.ReverseSolidus:
                        break;
                    case Symbols.Dot:
                        chars[count++] = (Byte)hostName[i];
                        break;
                    case Symbols.Percent:
                        if (i + 2 < n && hostName[i + 1].IsHex() && hostName[i + 2].IsHex())
                        {
                            var weight = hostName[i + 1].FromHex() * 16 + hostName[i + 2].FromHex();
                            chars[count++] = (Byte)weight;
                            i += 2;
                        }
                        else
                        {
                            chars[count++] = (Byte)Symbols.Percent;
                        }

                        break;
                    default:
                        var chr = Symbols.Null;

                        if (Symbols.Punycode.TryGetValue(hostName[i], out chr))
                        {
                            chars[count++] = (Byte)chr;
                        }
                        else if (hostName[i].IsAlphanumericAscii() == false)
                        {
                            var l = i + 1 < n && Char.IsSurrogatePair(hostName, i) ? 2 : 1;

<<<<<<< HEAD
                            if (l == 1 && hostName[i] != Symbols.Minus && !Char.IsLetterOrDigit(hostName[i]))
=======
                            if (l == 1 && hostName[i] != Symbols.Minus && Char.IsLetterOrDigit(hostName[i]) == false)
                            {
>>>>>>> 6090d9b4
                                break;
                            }

                            var bytes = TextEncoding.Utf8.GetBytes(hostName.Substring(i, l));

                            for (var j = 0; j < bytes.Length; j++)
                            {
                                chars[count++] = bytes[j];
                            }

                            i += (l - 1);
                        }
                        else
                        {
                            chars[count++] = (Byte)Char.ToLowerInvariant(hostName[i]);
                        }

                        break;
                }
            }

            //TODO finish with
            //https://url.spec.whatwg.org/#concept-host-parser
            //missing IPv6/4 parsing, Punycode [no normalization in WP app.]
            return TextEncoding.Utf8.GetString(chars, 0, count);
        }

        static String SanatizePort(String port, Int32 start, Int32 length)
        {
            var chars = new Char[length];
            var count = 0;

            for (int i = start, n = start + length; i < n; i++)
            {
                switch (port[i])
                {
                    case Symbols.Tab:
                    case Symbols.LineFeed:
                    case Symbols.CarriageReturn:
                        break;
                    default:
                        if (count == 1 && chars[0] == '0')
                        {
                            chars[0] = port[i];
                        }
                        else
                        {
                            chars[count++] = port[i];
                        }

                        break;
                }
            }

            return new String(chars, 0, count);
        }

        #endregion
    }
}<|MERGE_RESOLUTION|>--- conflicted
+++ resolved
@@ -1009,12 +1009,8 @@
                         {
                             var l = i + 1 < n && Char.IsSurrogatePair(hostName, i) ? 2 : 1;
 
-<<<<<<< HEAD
                             if (l == 1 && hostName[i] != Symbols.Minus && !Char.IsLetterOrDigit(hostName[i]))
-=======
-                            if (l == 1 && hostName[i] != Symbols.Minus && Char.IsLetterOrDigit(hostName[i]) == false)
                             {
->>>>>>> 6090d9b4
                                 break;
                             }
 
