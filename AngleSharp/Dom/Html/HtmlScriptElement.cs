--- conflicted
+++ resolved
@@ -151,30 +151,6 @@
             }
         }
 
-<<<<<<< HEAD
-=======
-        void RunFromResponse(IResponse response)
-        {
-            var options = CreateOptions();
-
-            try { Engine.Evaluate(response, options); }
-            catch { /* We omit failed 3rd party services */ }
-
-            FireAfterScriptExecuteEvent();
-        }
-
-        void RunFromSource()
-        {
-            var options = CreateOptions();
-
-            try { Engine.Evaluate(Text, options); }
-            catch { /* We omit failed 3rd party services */ }
-
-            FireAfterScriptExecuteEvent();
-            Owner.QueueTask(FireLoadEvent);
-        }
-
->>>>>>> c4520bb3
         /// <summary>
         /// More information available at:
         /// http://www.w3.org/TR/html5/scripting-1.html#prepare-a-script
@@ -253,15 +229,11 @@
             return false;
         }
 
-<<<<<<< HEAD
         #endregion
 
         #region Helpers
 
-        Boolean InvokeLoadingScript(Url url)
-=======
         Boolean InvokeLoadingScript(Document document, Url url)
->>>>>>> c4520bb3
         {
             var fromParser = true;
 
